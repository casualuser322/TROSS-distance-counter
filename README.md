--- conflicted
+++ resolved
@@ -6,10 +6,7 @@
 
 1. A **stereo calibration module** (`StereoCalibrator`) for computing intrinsic and extrinsic camera parameters using a checkerboard calibration target.
 2. A **monocular depth prediction model** (`MonoDepthNet`) implemented in PyTorch. The network is trained to predict dense depth maps from single RGB images.
-<<<<<<< HEAD
-=======
-
->>>>>>> b8b85b30
+
 
 Both parts can be used separately. The stereo calibration is used to generate accurate disparity-to-depth mappings and rectified stereo image pairs, while the neural network attempts to approximate depth from a single view through supervised learning.
 
